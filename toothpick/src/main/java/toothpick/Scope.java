package toothpick;

import java.lang.annotation.Annotation;
<<<<<<< HEAD
=======
import java.util.Collection;
import java.util.Iterator;
import java.util.List;
import java.util.Set;
import java.util.concurrent.ConcurrentHashMap;
import java.util.concurrent.CopyOnWriteArrayList;
import java.util.concurrent.CopyOnWriteArraySet;
>>>>>>> db3590cf
import javax.inject.Provider;
import javax.inject.Singleton;
import toothpick.config.Module;

/**
 * <p>
 * A scope is one of the most important concept in ToothPick.
 * It is actually important in Dependency Injection at large and Toothpick
 * exposes it to developers.
 * </p>
 *
 * <p>
 * Conceptually a scope contains {@link toothpick.config.Binding}s & scoped instances :
 * <dl>
 * <dt>binding</dt>
 * <dd>is way to express that a class {@code Foo} is bound to an implementation {@code Bar}.
 * It means that writing {@code @Inject Foo a;} will return a {@code Bar}. Bindings are valid for the scope where there
 * are defined, and inherited by children scopes. Children scopes can override any binding inherited from of a parent.
 * {@link toothpick.config.Module}s allow to define {@link toothpick.config.Binding}s and are installed in scopes.
 * </dd>
 * <dt>scoped instance</dt>
 * <dd>a scoped instance is an instance that is reused for all injection of a given class.
 * Not all bindings create scoped instances. Bindings {@code Foo} to an instance or to a {@link Provider} instance
 * means that those instances will be recycled every time we inject {@code Foo} from this scope. Scoped instances
 * are all lazily initialized on first injection request.
 * </dd>
 * </dl>
 * </p>
 *
 * <p>
 * In toothpick, Scopes create a tree (actually a disjoint forest). Each scope can have children scopes.
 * Operations on the scope tree (adding / removing children, etc.) are non thread safe.
 * The implementation of ToothPick provides a {@code Toothpick} class that wraps these operations in a thread
 * safe way.
 * </p>
 *
 * <p>
 * Scopes can be associated or bound (not related to binding {@code Foo} to {@code Bar}) to an annotation
 * class that is qualified by the {@link javax.inject.Scope} annotation. All classes annotated by this annotation
 * will automatically be scoped by Toothpick in the scope that is associated to them. Their instances will
 * be recycled in this case.
 * </p>
 *
 * <p>
 * Classes that are not annotated with a {@link javax.inject.Scope} annotation, also called un-scoped classes,
 * are not associated to a particular scope and can be used in all scopes. Their instances are not recycled,
 * every injection provides a different instance. Scoping a class by annotation is conceptually
 * exactly the same as binding it to itself in a scope.
 * </p>
 *
 * <p>
 * Scope resolution :
 * when a class is scoped, either by binding it in a module and then installing this module in a scope, or
 * by adding a {@link javax.inject.Scope} annotation, it means that all its dependencies must be found in
 * the scope itself or a parent scope. Otherwise, Toothpick will crash at runtime when first instantiating this
 * class. The only other allowed alternative is to have an un-scoped dependency.
 * </p>
 */
<<<<<<< HEAD
public interface Scope {
  /**
   * @return the name of the scope. It is only used
   * to access a node via the ToothPick class. The name can't be null.
   */
  Object getName();
=======
public abstract class Scope {
  //lock free children. A Concurrent HashMap is better than a list here as
  //we need to know atomically which value could be already in the map
  protected final ConcurrentHashMap<Object, Scope> childrenScopes = new ConcurrentHashMap<>();
  //lock free parents = each node has its own copy of the parent edges up to the root
  //it means that when we access a node, all operations are lock free relatively to
  //concurrent operations performed on the tree. There is no need for copy on write
  //as setting the parent is called only once when creating a node
  protected final List<Scope> parentScopes = new CopyOnWriteArrayList<>();
  protected Object name;
  //same here for lock free access
  protected final Set<Class<? extends Annotation>> scopeAnnotationClasses = new CopyOnWriteArraySet<>();

  public Scope(Object name) {
    if (name == null) {
      throw new IllegalArgumentException("A scope can't have a null name");
    }

    this.name = name;
    if (name.getClass() == Class.class //
        && Annotation.class.isAssignableFrom((Class) name) //
        && isScopeAnnotationClass((Class<? extends Annotation>) name)) {
      bindScopeAnnotation((Class<? extends Annotation>) name);
    }
  }

  public Object getName() {
    return name;
  }
>>>>>>> db3590cf

  /**
   * @return the parentScope of this scope. Can be null for a root scope.
   */
<<<<<<< HEAD
  Scope getParentScope();
=======
  public Scope getParentScope() {
    Iterator<Scope> snapshotIterator = parentScopes.iterator();
    boolean hasParent = snapshotIterator.hasNext();
    return hasParent ? snapshotIterator.next() : null;
  }
>>>>>>> db3590cf

  /**
   * @param scopeAnnotationClass an annotation that should be qualified by {@link javax.inject.Scope}. If not,
   * an exception is thrown.
   * @return the parent {@link Scope} of this scope that is bound to {@code scopeAnnotationClass}.
   * The current {@code scope} (this) can be returned if it is bound to {@code scopeAnnotationClass}.
   * If no such parent exists, it throws an exception. This later case means that something scoped
   * is using a lower scoped dependency, which is conceptually flawed and not allowed in Toothpick.
   * Note that is {@code scopeAnnotationClass} is {@link Singleton}, the root scope is always returned.
   * Thus the {@link Singleton} scope annotation class doesn't need to be bound, it's built-in.
   */
<<<<<<< HEAD
  Scope getParentScope(Class scopeAnnotationClass);
=======
  @SuppressWarnings({ "unused", "used by generated code" })
  public Scope getParentScope(Class scopeAnnotationClass) {
    checkIsAnnotationScope(scopeAnnotationClass);

    if (scopeAnnotationClass == Singleton.class) {
      return getRootScope();
    }

    Scope currentScope = this;
    while (currentScope != null) {
      if (currentScope.isBoundToScopeAnnotation(scopeAnnotationClass)) {
        return currentScope;
      }
      currentScope = currentScope.getParentScope();
    }
    throw new IllegalStateException(format("There is no parent scope of %s bound to scope scopeAnnotationClass %s", //
        this.name, //
        scopeAnnotationClass.getName()));
  }

  @SuppressWarnings({ "unused", "For the sake of completeness of the API." })
  public Collection<Scope> getChildrenScopes() {
    return childrenScopes.values();
  }

  /**
   * Adds a child {@link Scope} to a {@link Scope}.
   * Children scopes have access to all bindings of their parents, as well as their scoped instances, and can override them.
   * In a lock free way, this method returns the child scope : either {@code child} or a child scope that was already added.
   * Note: 2 children scopes of a same parent can't have the same name.
   *
   * @param child the new child scope.
   * @return either {@code child} or a child scope that was already added, with the same name.
   */
  public Scope addChild(Scope child) {
    if (child == null) {
      throw new IllegalArgumentException("Child must be non null.");
    }

    //this variable is important. It takes a snapshot of the node
    final Scope parentScope = getParentScope();
    if (parentScope == this) {
      return child;
    }

    if (parentScope != null) {
      throw new IllegalStateException(format("Scope %s already has a parent: %s which is not %s", child, parentScope, this));
    }

    Scope scope = childrenScopes.putIfAbsent(child.getName(), child);
    if (scope != null) {
      return scope;
    }
    //this could bug in multi-thread if a node is added to 2 parents...
    //there is no atomic operation to add them both and getting sure they are the only parent scopes.
    //we choose not to lock as this scenario doesn't seem meaningful
    child.parentScopes.add(this);
    child.parentScopes.addAll(parentScopes);
    return child;
  }

  public void removeChild(Scope child) {
    if (child == null) {
      throw new IllegalArgumentException("Child must be non null.");
    }

    childrenScopes.remove(child.getName());
    //make the ex-child a new root.
    child.parentScopes.clear();
  }
>>>>>>> db3590cf

  /**
   * @return the root scope of this scope.
   * The root scope is the scope itself if the scope has no parent.
   * Otherwise, if it has parents, it is the highest parent in the hierarchy of parents.
   */
  Scope getRootScope();

  /**
   * Binds a {@code scopeAnnotationClass}, to the current scope. The current scope will accept all classes
   * that are scoped using this {@code scopeAnnotationClass}.
   *
   * @param scopeAnnotationClass an annotation that should be qualified by {@link javax.inject.Scope}. If not,
   * an exception is thrown.
   * Note that the {@link Singleton} scope annotation class doesn't need to be bound, it's built-in.
   * @see #getParentScope(Class)
   */
<<<<<<< HEAD
  void bindScopeAnnotation(Class<? extends Annotation> scopeAnnotationClass);
=======
  public void bindScopeAnnotation(Class<? extends Annotation> scopeAnnotationClass) {
    checkIsAnnotationScope(scopeAnnotationClass);
    if (scopeAnnotationClass == Singleton.class) {
      throw new IllegalArgumentException(
          String.format("The annotation @Singleton is already bound to the root scope of any scope. It can be bound dynamically."));
    }

    scopeAnnotationClasses.add(scopeAnnotationClass);
  }
>>>>>>> db3590cf

  boolean isBoundToScopeAnnotation(Class<? extends Annotation> scopeAnnotationClass);

  /**
   * Requests an instance via an unnamed binding.
   *
   * @see #getInstance(Class, String)
   * @see toothpick.config.Module
   */
  <T> T getInstance(Class<T> clazz);

  /**
   * Returns the instance of {@code clazz} named {@code name} if one is scoped in the current
   * scope, or its ancestors. If there is no such instance, the factory associated
   * to the clazz will be used to produce the instance.
   * All {@link javax.inject.Inject} annotated fields of the instance are injected after creation.
   *
   * @param clazz the class for which to obtain an instance in the scope of this scope.
   * @param name the name of this instance, if it's null then a unnamed binding is used, otherwise the associated named binding is used.
   * @param <T> the type of {@code clazz}.
   * @return a scoped instance or a new one produced by the factory associated to {@code clazz}.
   * @see toothpick.config.Binding
   */
  <T> T getInstance(Class<T> clazz, String name);

  /**
   * Requests a provider via an unnamed binding.
   *
   * @see #getProvider(Class, String)
   * @see toothpick.config.Module
   */
  <T> Provider<T> getProvider(Class<T> clazz);

  /**
   * Returns a named {@code Provider} named {@code name} of {@code clazz} if one is scoped in the current
   * scope, or its ancestors. If there is no such provider, the factory associated
   * to the clazz will be used to create one.
   * All {@link javax.inject.Inject} annotated fields of the instance are injected after creation.
   *
   * @param clazz the class for which to obtain a provider in the scope of this scope.
   * @param name the name of this instance, if it's null then a unnamed binding is used, otherwise the associated named binding is used.
   * @param <T> the type of {@code clazz}.
   * @return a scoped provider or a new one using the factory associated to {@code clazz}.
   * Returned providers are thread safe.
   * @see toothpick.config.Module
   */
  <T> Provider<T> getProvider(Class<T> clazz, String name);

  /**
   * Requests a Lazy via an unnamed binding.
   *
   * @see #getLazy(Class, String)
   * @see toothpick.config.Module
   */
  <T> Lazy<T> getLazy(Class<T> clazz);

  /**
   * Returns a {@code Lazy} named {@code name} of {@code clazz} if one provider is scoped in the current
   * scope, or its ancestors. If there is no such provider, the factory associated
   * to the clazz will be used to create one.
   * All {@link javax.inject.Inject} annotated fields of the instance are injected after creation.
   * If the {@param clazz} is annotated with {@link javax.inject.Singleton} then the created provider
   * will be scoped in the root scope of the current scope.
   *
   * @param clazz the class for which to obtain a lazy in the scope of this scope.
   * @param name the name of this instance, if it's null then a unnamed binding is used, otherwise the associated named binding is used.
   * @param <T> the type of {@code clazz}.
   * @return a scoped lazy or a new one using the factory associated to {@code clazz}.
   * Returned lazies are thread safe.
   * @see toothpick.config.Module
   */
  <T> Lazy<T> getLazy(Class<T> clazz, String name);

  /**
   * Allows to install modules.
   *
   * @param modules an array of modules that define bindings.
   * @See #installTestModules
   */
  void installModules(Module... modules);

  /**
   * <em>DO NOT USE IT IN PRODUCTION.</em><br/>
   * Allows to define test modules. These method should only be used for testing.
   * Test modules have precedence over other normal modules, allowing to define stubs/fake/mocks.
   * All bindings defined in a test module cannot be overridden by a future call to {@link #installModules(Module...)}.
   * But they can still be overridden by a future call to  {@link #installTestModules(Module...)}.
   * This method can only be called once in a scope.
   *
   * @param modules an array of modules that define test bindings.
   */
  void installTestModules(Module... modules);
}<|MERGE_RESOLUTION|>--- conflicted
+++ resolved
@@ -1,16 +1,6 @@
 package toothpick;
 
 import java.lang.annotation.Annotation;
-<<<<<<< HEAD
-=======
-import java.util.Collection;
-import java.util.Iterator;
-import java.util.List;
-import java.util.Set;
-import java.util.concurrent.ConcurrentHashMap;
-import java.util.concurrent.CopyOnWriteArrayList;
-import java.util.concurrent.CopyOnWriteArraySet;
->>>>>>> db3590cf
 import javax.inject.Provider;
 import javax.inject.Singleton;
 import toothpick.config.Module;
@@ -69,57 +59,17 @@
  * class. The only other allowed alternative is to have an un-scoped dependency.
  * </p>
  */
-<<<<<<< HEAD
 public interface Scope {
   /**
    * @return the name of the scope. It is only used
    * to access a node via the ToothPick class. The name can't be null.
    */
   Object getName();
-=======
-public abstract class Scope {
-  //lock free children. A Concurrent HashMap is better than a list here as
-  //we need to know atomically which value could be already in the map
-  protected final ConcurrentHashMap<Object, Scope> childrenScopes = new ConcurrentHashMap<>();
-  //lock free parents = each node has its own copy of the parent edges up to the root
-  //it means that when we access a node, all operations are lock free relatively to
-  //concurrent operations performed on the tree. There is no need for copy on write
-  //as setting the parent is called only once when creating a node
-  protected final List<Scope> parentScopes = new CopyOnWriteArrayList<>();
-  protected Object name;
-  //same here for lock free access
-  protected final Set<Class<? extends Annotation>> scopeAnnotationClasses = new CopyOnWriteArraySet<>();
-
-  public Scope(Object name) {
-    if (name == null) {
-      throw new IllegalArgumentException("A scope can't have a null name");
-    }
-
-    this.name = name;
-    if (name.getClass() == Class.class //
-        && Annotation.class.isAssignableFrom((Class) name) //
-        && isScopeAnnotationClass((Class<? extends Annotation>) name)) {
-      bindScopeAnnotation((Class<? extends Annotation>) name);
-    }
-  }
-
-  public Object getName() {
-    return name;
-  }
->>>>>>> db3590cf
 
   /**
    * @return the parentScope of this scope. Can be null for a root scope.
    */
-<<<<<<< HEAD
   Scope getParentScope();
-=======
-  public Scope getParentScope() {
-    Iterator<Scope> snapshotIterator = parentScopes.iterator();
-    boolean hasParent = snapshotIterator.hasNext();
-    return hasParent ? snapshotIterator.next() : null;
-  }
->>>>>>> db3590cf
 
   /**
    * @param scopeAnnotationClass an annotation that should be qualified by {@link javax.inject.Scope}. If not,
@@ -131,80 +81,7 @@
    * Note that is {@code scopeAnnotationClass} is {@link Singleton}, the root scope is always returned.
    * Thus the {@link Singleton} scope annotation class doesn't need to be bound, it's built-in.
    */
-<<<<<<< HEAD
   Scope getParentScope(Class scopeAnnotationClass);
-=======
-  @SuppressWarnings({ "unused", "used by generated code" })
-  public Scope getParentScope(Class scopeAnnotationClass) {
-    checkIsAnnotationScope(scopeAnnotationClass);
-
-    if (scopeAnnotationClass == Singleton.class) {
-      return getRootScope();
-    }
-
-    Scope currentScope = this;
-    while (currentScope != null) {
-      if (currentScope.isBoundToScopeAnnotation(scopeAnnotationClass)) {
-        return currentScope;
-      }
-      currentScope = currentScope.getParentScope();
-    }
-    throw new IllegalStateException(format("There is no parent scope of %s bound to scope scopeAnnotationClass %s", //
-        this.name, //
-        scopeAnnotationClass.getName()));
-  }
-
-  @SuppressWarnings({ "unused", "For the sake of completeness of the API." })
-  public Collection<Scope> getChildrenScopes() {
-    return childrenScopes.values();
-  }
-
-  /**
-   * Adds a child {@link Scope} to a {@link Scope}.
-   * Children scopes have access to all bindings of their parents, as well as their scoped instances, and can override them.
-   * In a lock free way, this method returns the child scope : either {@code child} or a child scope that was already added.
-   * Note: 2 children scopes of a same parent can't have the same name.
-   *
-   * @param child the new child scope.
-   * @return either {@code child} or a child scope that was already added, with the same name.
-   */
-  public Scope addChild(Scope child) {
-    if (child == null) {
-      throw new IllegalArgumentException("Child must be non null.");
-    }
-
-    //this variable is important. It takes a snapshot of the node
-    final Scope parentScope = getParentScope();
-    if (parentScope == this) {
-      return child;
-    }
-
-    if (parentScope != null) {
-      throw new IllegalStateException(format("Scope %s already has a parent: %s which is not %s", child, parentScope, this));
-    }
-
-    Scope scope = childrenScopes.putIfAbsent(child.getName(), child);
-    if (scope != null) {
-      return scope;
-    }
-    //this could bug in multi-thread if a node is added to 2 parents...
-    //there is no atomic operation to add them both and getting sure they are the only parent scopes.
-    //we choose not to lock as this scenario doesn't seem meaningful
-    child.parentScopes.add(this);
-    child.parentScopes.addAll(parentScopes);
-    return child;
-  }
-
-  public void removeChild(Scope child) {
-    if (child == null) {
-      throw new IllegalArgumentException("Child must be non null.");
-    }
-
-    childrenScopes.remove(child.getName());
-    //make the ex-child a new root.
-    child.parentScopes.clear();
-  }
->>>>>>> db3590cf
 
   /**
    * @return the root scope of this scope.
@@ -222,19 +99,7 @@
    * Note that the {@link Singleton} scope annotation class doesn't need to be bound, it's built-in.
    * @see #getParentScope(Class)
    */
-<<<<<<< HEAD
   void bindScopeAnnotation(Class<? extends Annotation> scopeAnnotationClass);
-=======
-  public void bindScopeAnnotation(Class<? extends Annotation> scopeAnnotationClass) {
-    checkIsAnnotationScope(scopeAnnotationClass);
-    if (scopeAnnotationClass == Singleton.class) {
-      throw new IllegalArgumentException(
-          String.format("The annotation @Singleton is already bound to the root scope of any scope. It can be bound dynamically."));
-    }
-
-    scopeAnnotationClasses.add(scopeAnnotationClass);
-  }
->>>>>>> db3590cf
 
   boolean isBoundToScopeAnnotation(Class<? extends Annotation> scopeAnnotationClass);
 
